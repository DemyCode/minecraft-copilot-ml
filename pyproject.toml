[project]
name = "minecraft-copilot-ml"
version = "0.1.0"
description = "Add your description here"
readme = "README.md"
requires-python = ">=3.12"
dependencies = [
<<<<<<< HEAD
    "numpy>=2.2.5",
    "torch>=2.0.0",
    "nbtlib>=2.0.0",
    "tqdm>=4.65.0",
    "matplotlib>=3.7.0",
=======
  "numpy>=2.2.5",
  "torch>=2.0.0",
  "nbtlib>=2.0.0",
  "tqdm>=4.65.0",
  "matplotlib>=3.7.0",
>>>>>>> 5e725dc7
]<|MERGE_RESOLUTION|>--- conflicted
+++ resolved
@@ -5,17 +5,9 @@
 readme = "README.md"
 requires-python = ">=3.12"
 dependencies = [
-<<<<<<< HEAD
-    "numpy>=2.2.5",
-    "torch>=2.0.0",
-    "nbtlib>=2.0.0",
-    "tqdm>=4.65.0",
-    "matplotlib>=3.7.0",
-=======
   "numpy>=2.2.5",
   "torch>=2.0.0",
   "nbtlib>=2.0.0",
   "tqdm>=4.65.0",
   "matplotlib>=3.7.0",
->>>>>>> 5e725dc7
 ]