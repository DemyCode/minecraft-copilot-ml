#!/usr/bin/env python3
"""
Variational Autoencoder (VAE) for Minecraft maps.
This VAE can encode and decode 3D Minecraft maps, taking into account the mask.
"""

import os
import torch
import torch.nn as nn
import torch.nn.functional as F
from torch.utils.data import DataLoader
from torch.optim.lr_scheduler import CyclicLR
import numpy as np
from tqdm import tqdm
import matplotlib.pyplot as plt
from minecraft_dataset import MinecraftSchematicDataset


class MinecraftVAE(nn.Module):
    """
    Variational Autoencoder for Minecraft maps.

    This VAE encodes 3D Minecraft maps into a latent space and can decode them back.
    It takes into account the mask to handle variable-sized inputs.
    """

    def __init__(
        self,
        num_blocks,
        chunk_size=16,
        embedding_dim=32,
        latent_dim=128,
        hidden_dims=[64, 128, 256],
    ):
        """
        Initialize the VAE.

        Args:
            num_blocks (int): Number of unique block types
            chunk_size (int): Size of the chunks (default: 16)
            embedding_dim (int): Dimension of the block embeddings
            latent_dim (int): Dimension of the latent space
            hidden_dims (list): Dimensions of the hidden layers
        """
        super(MinecraftVAE, self).__init__()

        self.num_blocks = num_blocks
        self.chunk_size = chunk_size
        self.embedding_dim = embedding_dim
        self.latent_dim = latent_dim
        self.hidden_dims = hidden_dims

        # Block embedding layer
        self.block_embedding = nn.Embedding(num_blocks, embedding_dim)

        # Encoder
        encoder_layers = []

        # Input shape: (batch_size, embedding_dim, chunk_size, chunk_size, chunk_size)
        in_channels = embedding_dim

        for h_dim in hidden_dims:
            encoder_layers.append(
                nn.Sequential(
                    nn.Conv3d(in_channels, h_dim, kernel_size=3, stride=2, padding=1),
                    nn.BatchNorm3d(h_dim),
                    nn.LeakyReLU(),
                )
            )
            in_channels = h_dim

        self.encoder = nn.Sequential(*encoder_layers)

        # Calculate the size of the flattened features after the encoder
        # For chunk_size=16, after 3 layers with stride 2, the size is 2x2x2
        self.flatten_size = (
            hidden_dims[-1] * (chunk_size // (2 ** len(hidden_dims))) ** 3
        )

        # Latent space
        self.fc_mu = nn.Linear(self.flatten_size, latent_dim)
        self.fc_var = nn.Linear(self.flatten_size, latent_dim)

        # Decoder
        self.decoder_input = nn.Linear(latent_dim, self.flatten_size)

        # Decoder layers
        decoder_layers = []

        # Reverse the hidden dimensions
        hidden_dims_reversed = list(reversed(hidden_dims))

        for i in range(len(hidden_dims_reversed) - 1):
            decoder_layers.append(
                nn.Sequential(
                    nn.ConvTranspose3d(
                        hidden_dims_reversed[i],
                        hidden_dims_reversed[i + 1],
                        kernel_size=3,
                        stride=2,
                        padding=1,
                        output_padding=1,
                    ),
                    nn.BatchNorm3d(hidden_dims_reversed[i + 1]),
                    nn.LeakyReLU(),
                )
            )

        # Final layer
        decoder_layers.append(
            nn.Sequential(
                nn.ConvTranspose3d(
                    hidden_dims_reversed[-1],
                    hidden_dims_reversed[-1],
                    kernel_size=3,
                    stride=2,
                    padding=1,
                    output_padding=1,
                ),
                nn.BatchNorm3d(hidden_dims_reversed[-1]),
                nn.LeakyReLU(),
                nn.Conv3d(
                    hidden_dims_reversed[-1], embedding_dim, kernel_size=3, padding=1
                ),
            )
        )

        self.decoder = nn.Sequential(*decoder_layers)

        # Output layer to predict block types
        self.block_predictor = nn.Conv3d(embedding_dim, num_blocks, kernel_size=1)

    def encode(self, x, mask=None):
        """
        Encode the input into the latent space.

        Args:
            x (torch.Tensor): Input tensor of shape (batch_size, chunk_size, chunk_size, chunk_size)
            mask (torch.Tensor, optional): Mask tensor of shape (batch_size, chunk_size, chunk_size, chunk_size)

        Returns:
            tuple: (mu, log_var) of the latent space
        """
        # Embed the blocks
        # x shape: (batch_size, chunk_size, chunk_size, chunk_size)
        # embedded shape: (batch_size, chunk_size, chunk_size, chunk_size, embedding_dim)
        embedded = self.block_embedding(x)

        # Permute to get the embedding dimension as channels
        # embedded shape: (batch_size, embedding_dim, chunk_size, chunk_size, chunk_size)
        embedded = embedded.permute(0, 4, 1, 2, 3)

        # Apply mask if provided
        if mask is not None:
            # Expand mask to match embedding dimension
            # mask shape: (batch_size, 1, chunk_size, chunk_size, chunk_size)
            mask_expanded = mask.unsqueeze(1)

            # Apply mask
            # embedded shape: (batch_size, embedding_dim, chunk_size, chunk_size, chunk_size)
            embedded = embedded * mask_expanded

        # Encode
        # encoded shape: (batch_size, hidden_dims[-1], chunk_size/8, chunk_size/8, chunk_size/8)
        encoded = self.encoder(embedded)

        # Flatten
        # flattened shape: (batch_size, flatten_size)
        flattened = encoded.reshape(encoded.size(0), -1)

        # Get latent parameters
        mu = self.fc_mu(flattened)
        log_var = self.fc_var(flattened)

        return mu, log_var

    def decode(self, z):
        """
        Decode from the latent space.

        Args:
            z (torch.Tensor): Latent vector of shape (batch_size, latent_dim)

        Returns:
            torch.Tensor: Reconstructed blocks of shape (batch_size, chunk_size, chunk_size, chunk_size)
        """
        # Decode from latent space
        # z shape: (batch_size, latent_dim)
        # decoded shape: (batch_size, flatten_size)
        decoded = self.decoder_input(z)

        # Reshape to 3D volume
        # reshaped shape: (batch_size, hidden_dims[-1], chunk_size/8, chunk_size/8, chunk_size/8)
        last_h_dim = self.hidden_dims[-1]
        spatial_dim = self.chunk_size // (2 ** len(self.hidden_dims))
        reshaped = decoded.reshape(
            -1, last_h_dim, spatial_dim, spatial_dim, spatial_dim
        )

        # Decode
        # decoded shape: (batch_size, embedding_dim, chunk_size, chunk_size, chunk_size)
        decoded = self.decoder(reshaped)

        # Predict block types
        # logits shape: (batch_size, num_blocks, chunk_size, chunk_size, chunk_size)
        logits = self.block_predictor(decoded)

        # Permute to get the block dimension at the end
        # logits shape: (batch_size, chunk_size, chunk_size, chunk_size, num_blocks)
        logits = logits.permute(0, 2, 3, 4, 1)

        return logits

    def reparameterize(self, mu, log_var):
        """
        Reparameterization trick to sample from the latent space.

        Args:
            mu (torch.Tensor): Mean of the latent Gaussian
            log_var (torch.Tensor): Log variance of the latent Gaussian

        Returns:
            torch.Tensor: Sampled latent vector
        """
        std = torch.exp(0.5 * log_var)
        eps = torch.randn_like(std)
        z = mu + eps * std
        return z

    def forward(self, x, mask=None):
        """
        Forward pass through the VAE.

        Args:
            x (torch.Tensor): Input tensor of shape (batch_size, chunk_size, chunk_size, chunk_size)
            mask (torch.Tensor, optional): Mask tensor of shape (batch_size, chunk_size, chunk_size, chunk_size)

        Returns:
            tuple: (reconstructed, mu, log_var)
        """
        # Encode
        mu, log_var = self.encode(x, mask)

        # Sample from the latent space
        z = self.reparameterize(mu, log_var)

        # Decode
        reconstructed = self.decode(z)

        return reconstructed, mu, log_var

    def sample(self, num_samples=1, device="cuda"):
        """
        Sample from the latent space and decode.

        Args:
            num_samples (int): Number of samples to generate
            device (str): Device to use

        Returns:
            torch.Tensor: Generated samples
        """
        # Sample from the latent space
        z = torch.randn(num_samples, self.latent_dim).to(device)

        # Decode
        samples = self.decode(z)

        # Get the most likely block for each position
        # samples shape: (num_samples, chunk_size, chunk_size, chunk_size, num_blocks)
        # blocks shape: (num_samples, chunk_size, chunk_size, chunk_size)
        blocks = torch.argmax(samples, dim=-1)

        return blocks

    def interpolate(self, x1, x2, mask1=None, mask2=None, steps=10, device="cuda"):
        """
        Interpolate between two inputs in the latent space.

        Args:
            x1 (torch.Tensor): First input tensor
            x2 (torch.Tensor): Second input tensor
            mask1 (torch.Tensor, optional): Mask for the first input
            mask2 (torch.Tensor, optional): Mask for the second input
            steps (int): Number of interpolation steps
            device (str): Device to use

        Returns:
            torch.Tensor: Interpolated samples
        """
        # Encode both inputs
        mu1, log_var1 = self.encode(
            x1.unsqueeze(0), mask1.unsqueeze(0) if mask1 is not None else None
        )
        mu2, log_var2 = self.encode(
            x2.unsqueeze(0), mask2.unsqueeze(0) if mask2 is not None else None
        )

        # Interpolate in the latent space
        interpolated = []
        for alpha in np.linspace(0, 1, steps):
            mu_interp = mu1 * (1 - alpha) + mu2 * alpha
            z = mu_interp  # No sampling, just use the mean

            # Decode
            logits = self.decode(z)
            blocks = torch.argmax(logits, dim=-1)
            interpolated.append(blocks[0])  # Remove batch dimension

        return torch.stack(interpolated)


def calculate_class_weights(dataloader, num_classes, device="cuda"):
    """
    Calculate class weights based on frequency in the dataset.
    Rare classes get higher weights, common classes get lower weights.

    Args:
        dataloader (DataLoader): DataLoader for the training data
        num_classes (int): Number of block types
        device (str): Device to use

    Returns:
        torch.Tensor: Class weights tensor
    """
    print("Calculating class weights...")
    # Initialize class counts
    class_counts = torch.zeros(num_classes, device=device)

    # Count occurrences of each class
    for batch in tqdm(dataloader, desc="Counting block types"):
        blocks = batch["blocks"].to(device)
        mask = batch["mask"].to(device)

        # Only count blocks where mask is 1
        valid_blocks = blocks[mask.bool()]

        # Update counts using histogram
        class_histogram = torch.histc(
            valid_blocks.float(), bins=num_classes, min=0, max=num_classes - 1
        )
        class_counts += class_histogram

    # Calculate weights (inverse of frequency)
    # Add a small epsilon to avoid division by zero
    epsilon = 1e-6
    class_weights = 1.0 / (class_counts + epsilon)

    # Normalize weights to sum to num_classes
    class_weights = class_weights * (num_classes / class_weights.sum())

    # Print the top 5 most common and top 5 rarest blocks
    sorted_indices = torch.argsort(class_counts, descending=True)
    print("\nTop 5 most common blocks (lower weight):")
    for i in range(min(5, num_classes)):
        idx = sorted_indices[i].item()
        print(
            f"  Block ID {idx}: count={class_counts[idx]:.0f}, weight={class_weights[idx]:.4f}"
        )

    print("\nTop 5 rarest blocks (higher weight):")
    for i in range(min(5, num_classes)):
        idx = sorted_indices[-(i + 1)].item()
        print(
            f"  Block ID {idx}: count={class_counts[idx]:.0f}, weight={class_weights[idx]:.4f}"
        )

    return class_weights


def vae_loss_function(
    reconstructed, target, mu, log_var, mask=None, kld_weight=0.01, class_weights=None
):
    """
    VAE loss function.

    Args:
        reconstructed (torch.Tensor): Reconstructed output logits
        target (torch.Tensor): Target tensor
        mu (torch.Tensor): Mean of the latent Gaussian
        log_var (torch.Tensor): Log variance of the latent Gaussian
        mask (torch.Tensor, optional): Mask tensor
        kld_weight (float): Weight for the KL divergence term
        class_weights (torch.Tensor, optional): Weights for each class to handle imbalance

    Returns:
        tuple: (total_loss, reconstruction_loss, kld_loss)
    """
    # Reconstruction loss (cross-entropy)
    # reconstructed shape: (batch_size, chunk_size, chunk_size, chunk_size, num_blocks)
    # target shape: (batch_size, chunk_size, chunk_size, chunk_size)
    if class_weights is not None:
        # Use weighted cross-entropy loss
        recon_loss = F.cross_entropy(
            reconstructed.reshape(-1, reconstructed.size(-1)),
            target.reshape(-1),
            weight=class_weights,
            reduction="none",
        )
    else:
        # Use standard cross-entropy loss
        recon_loss = F.cross_entropy(
            reconstructed.reshape(-1, reconstructed.size(-1)),
            target.reshape(-1),
            reduction="none",
        )

    # Apply mask if provided
    if mask is not None:
        # Reshape mask to match recon_loss
        mask_flat = mask.reshape(-1)

        # Apply mask
        recon_loss = recon_loss * mask_flat

        # Take mean over valid positions
        recon_loss = recon_loss.sum() / mask_flat.sum()
    else:
        recon_loss = recon_loss.mean()

    # KL divergence
    kld_loss = -0.5 * torch.mean(1 + log_var - mu.pow(2) - log_var.exp())

    # Total loss
    total_loss = recon_loss + kld_weight * kld_loss

    return total_loss, recon_loss, kld_loss


def train_vae(
    vae,
    dataloader,
    optimizer,
    val_dataloader=None,
    device="cuda",
    epochs=10,
    kld_weight=0.01,
    use_class_weights=False,
    scheduler=None,
):
    """
    Train the VAE.

    Args:
        vae (MinecraftVAE): The VAE model
        dataloader (DataLoader): DataLoader for the training data
        optimizer (torch.optim.Optimizer): Optimizer
        val_dataloader (DataLoader, optional): DataLoader for validation data
        device (str): Device to use
        epochs (int): Number of epochs
        kld_weight (float): Weight for the KL divergence term
        use_class_weights (bool): Whether to use class weights to handle imbalance
        scheduler (torch.optim.lr_scheduler._LRScheduler, optional): Learning rate scheduler

    Returns:
        list: Training losses
    """
    losses = []

    # Calculate class weights if needed
    class_weights = None
    if use_class_weights:
        class_weights = calculate_class_weights(dataloader, vae.num_blocks, device)

    for epoch in range(epochs):
        # Training phase
        vae.train()
        epoch_loss = 0
        epoch_recon_loss = 0
        epoch_kld_loss = 0
        epoch_correct = 0
        epoch_valid_positions = 0

        progress_bar = tqdm(dataloader, desc=f"Epoch {epoch + 1}/{epochs}")
        for batch in progress_bar:
            # Get data
            blocks = batch["blocks"].to(device)
            mask = batch["mask"].to(device)

            # Forward pass
            reconstructed, mu, log_var = vae(blocks, mask)

            # Calculate loss
            loss, recon_loss, kld_loss = vae_loss_function(
                reconstructed, blocks, mu, log_var, mask, kld_weight, class_weights
            )

            # Backward pass
            optimizer.zero_grad()
            loss.backward()
            torch.nn.utils.clip_grad_norm_(vae.parameters(), 1.0)
            optimizer.step()
            
            # Step the scheduler if provided
            if scheduler is not None:
                scheduler.step()

            # Calculate accuracy
            with torch.no_grad():
                pred_blocks = torch.argmax(reconstructed, dim=-1)
                correct = (pred_blocks == blocks) & (mask.bool())
                epoch_correct += correct.sum().item()
                epoch_valid_positions += mask.sum().item()

            # Update progress bar
            epoch_loss += loss.item()
            epoch_recon_loss += recon_loss.item()
            epoch_kld_loss += kld_loss.item()

            # Calculate current accuracy
            current_accuracy = (
                epoch_correct / epoch_valid_positions
                if epoch_valid_positions > 0
                else 0
            )

            # Include current learning rate in progress bar if scheduler is used
            postfix_dict = {
                "loss": epoch_loss / (progress_bar.n + 1),
                "recon_loss": epoch_recon_loss / (progress_bar.n + 1),
                "kld_loss": epoch_kld_loss / (progress_bar.n + 1),
                "acc": current_accuracy,
            }
            
            if scheduler is not None:
                postfix_dict["lr"] = scheduler.get_last_lr()[0]
                
            progress_bar.set_postfix(postfix_dict)

        # Calculate average losses and accuracy
        avg_loss = epoch_loss / len(dataloader)
        avg_recon_loss = epoch_recon_loss / len(dataloader)
        avg_kld_loss = epoch_kld_loss / len(dataloader)
        avg_accuracy = (
            epoch_correct / epoch_valid_positions if epoch_valid_positions > 0 else 0
        )

        print(f"Epoch {epoch + 1}/{epochs}:")
        print(f"  Train Loss: {avg_loss:.4f}")
        print(f"  Train Reconstruction Loss: {avg_recon_loss:.4f}")
        print(f"  Train KLD Loss: {avg_kld_loss:.4f}")
        print(
            f"  Train Accuracy: {avg_accuracy:.4f} ({epoch_correct}/{epoch_valid_positions})"
        )

        # Validation phase
        if val_dataloader is not None:
            # Use the evaluate_vae function with verbose=False to avoid duplicate printing
            val_results = evaluate_vae(
                vae=vae,
                dataloader=val_dataloader,
                device=device,
                kld_weight=kld_weight,
                num_samples=0,  # Don't need samples during training
                verbose=False,
                class_weights=class_weights,
            )

            # Print validation results
            print(f"  Val Loss: {val_results['loss']:.4f}")
            print(f"  Val Reconstruction Loss: {val_results['recon_loss']:.4f}")
            print(f"  Val KLD Loss: {val_results['kld_loss']:.4f}")
            print(
                f"  Val Accuracy: {val_results['accuracy']:.4f} ({val_results['correct']}/{val_results['total']})"
            )

            # Save loss with validation
            losses.append(
                {
                    "total": avg_loss,
                    "reconstruction": avg_recon_loss,
                    "kld": avg_kld_loss,
                    "accuracy": avg_accuracy,
                    "val_total": val_results["loss"],
                    "val_reconstruction": val_results["recon_loss"],
                    "val_kld": val_results["kld_loss"],
                    "val_accuracy": val_results["accuracy"],
                }
            )
        else:
            # Save loss without validation
            losses.append(
                {
                    "total": avg_loss,
                    "reconstruction": avg_recon_loss,
                    "kld": avg_kld_loss,
                    "accuracy": avg_accuracy,
                }
            )

    return losses


def plot_lr_schedule(scheduler, num_iterations):
    """
    Plot the learning rate schedule for visualization.
    
    Args:
        scheduler (torch.optim.lr_scheduler._LRScheduler): Learning rate scheduler
        num_iterations (int): Number of iterations to plot
    """
    lrs = []
    for _ in range(num_iterations):
        lrs.append(scheduler.get_last_lr()[0])
        scheduler.step()
    
    plt.figure(figsize=(10, 5))
    plt.plot(lrs)
    plt.xlabel('Iterations')
    plt.ylabel('Learning Rate')
    plt.title('CyclicLR Schedule')
    plt.grid(True)
    plt.savefig('cyclic_lr_schedule.png')
    plt.close()
    
    # Reset scheduler
    scheduler.last_epoch = -1
    scheduler.step()


def evaluate_vae(
    vae,
    dataloader,
    device="cuda",
    kld_weight=0.01,
    num_samples=5,
    verbose=True,
    class_weights=None,
):
    """
    Evaluate the VAE on a validation set.

    Args:
        vae (MinecraftVAE): The VAE model
        dataloader (DataLoader): DataLoader for the validation data
        device (str): Device to use
        kld_weight (float): Weight for the KL divergence term
        num_samples (int): Number of samples to visualize
        verbose (bool): Whether to print evaluation results
        class_weights (torch.Tensor, optional): Weights for each class to handle imbalance
    Returns:
        dict: Evaluation metrics
    """
    vae.eval()
    total_loss = 0
    total_recon_loss = 0
    total_kld_loss = 0
    total_correct = 0
    total_valid_positions = 0

    # Sample some examples for visualization
    samples = []

    with torch.no_grad():
        for i, batch in enumerate(dataloader):
            # Get data
            blocks = batch["blocks"].to(device)
            mask = batch["mask"].to(device)

            # Forward pass
            reconstructed, mu, log_var = vae(blocks, mask)

            # Calculate loss
            loss, recon_loss, kld_loss = vae_loss_function(
                reconstructed, blocks, mu, log_var, mask, kld_weight, class_weights
            )

            # Update totals
            total_loss += loss.item()
            total_recon_loss += recon_loss.item()
            total_kld_loss += kld_loss.item()

            # Calculate accuracy
            pred_blocks = torch.argmax(reconstructed, dim=-1)
            correct = (pred_blocks == blocks) & (mask.bool())
            total_correct += correct.sum().item()
            total_valid_positions += mask.sum().item()

            # Store samples for visualization
            if i < num_samples:
                samples.append(
                    {
                        "input": blocks[0].cpu(),
                        "mask": mask[0].cpu(),
                        "reconstructed": pred_blocks[0].cpu(),
                    }
                )

    # Calculate average losses and accuracy
    avg_loss = total_loss / len(dataloader)
    avg_recon_loss = total_recon_loss / len(dataloader)
    avg_kld_loss = total_kld_loss / len(dataloader)
    accuracy = total_correct / total_valid_positions if total_valid_positions > 0 else 0

    if verbose:
        print(f"Evaluation:")
        print(f"  Loss: {avg_loss:.4f}")
        print(f"  Reconstruction Loss: {avg_recon_loss:.4f}")
        print(f"  KLD Loss: {avg_kld_loss:.4f}")
        print(f"  Accuracy: {accuracy:.4f} ({total_correct}/{total_valid_positions})")

    return {
        "loss": avg_loss,
        "recon_loss": avg_recon_loss,
        "kld_loss": avg_kld_loss,
        "accuracy": accuracy,
        "correct": total_correct,
        "total": total_valid_positions,
        "samples": samples,
    }


def save_vae(vae, optimizer, losses, filename):
    """
    Save the VAE model and training state.

    Args:
        vae (MinecraftVAE): The VAE model
        optimizer (torch.optim.Optimizer): Optimizer
        losses (list): Training losses
        filename (str): Filename to save to
    """
    torch.save(
        {
            "model_state_dict": vae.state_dict(),
            "optimizer_state_dict": optimizer.state_dict(),
            "losses": losses,
        },
        filename,
    )
    print(f"Model saved to {filename}")


def load_vae(filename, vae, optimizer=None):
    """
    Load a saved VAE model.

    Args:
        filename (str): Filename to load from
        vae (MinecraftVAE): The VAE model
        optimizer (torch.optim.Optimizer, optional): Optimizer

    Returns:
        tuple: (vae, optimizer, losses)
    """
    checkpoint = torch.load(filename)
    vae.load_state_dict(checkpoint["model_state_dict"])

    if optimizer is not None:
        optimizer.load_state_dict(checkpoint["optimizer_state_dict"])

    losses = checkpoint.get("losses", [])

    print(f"Model loaded from {filename}")

    return vae, optimizer, losses


if __name__ == "__main__":
    # Set device
    device = torch.device("cuda" if torch.cuda.is_available() else "cpu")
    print(f"Using device: {device}")

    # Create cache directory if it doesn't exist
    os.makedirs("cache", exist_ok=True)
    os.makedirs("models", exist_ok=True)

    # Create the dataset
    dataset = MinecraftSchematicDataset(
        schematics_dir="minecraft-schematics-raw",
        chunk_size=16,
        cache_file="cache/block_mappings.pkl",
        max_files=None,  # Use all files
        # preload=True,
    )

    # Split into train and validation sets
    train_size = int(0.9 * len(dataset))
    val_size = len(dataset) - train_size
    train_dataset, val_dataset = torch.utils.data.random_split(
        dataset, [train_size, val_size]
    )

    # Create DataLoaders
    train_dataloader = DataLoader(
        train_dataset, batch_size=64, shuffle=True, num_workers=8, pin_memory=True
    )
    val_dataloader = DataLoader(
        val_dataset, batch_size=64, shuffle=False, num_workers=8, pin_memory=True
    )

    # Create the VAE
    vae = MinecraftVAE(
        num_blocks=len(dataset.block_to_idx),
        chunk_size=16,
        embedding_dim=32,
        latent_dim=128,
        hidden_dims=[64, 128, 256],
    ).to(device)

    # Create optimizer
<<<<<<< HEAD
    optimizer = torch.optim.Adam(vae.parameters(), lr=1e-3)
    
    # Create CyclicLR scheduler
    # Using triangular2 mode which reduces the amplitude by half each cycle
    # This is often more performant for neural networks
    step_size_up = len(train_dataloader) * 2  # Size of one cycle = 2 epochs
    scheduler = CyclicLR(
        optimizer,
        base_lr=1e-4,  # Lower learning rate boundary
        max_lr=5e-3,   # Upper learning rate boundary
        step_size_up=step_size_up,
        mode='triangular2',  # Triangular cycle with amplitude halved each time
        cycle_momentum=False  # Adam doesn't use momentum
    )
    
    # Visualize the learning rate schedule for one cycle
    print("Generating learning rate schedule visualization...")
    plot_lr_schedule(scheduler, step_size_up * 2)  # Plot for one complete cycle
    print("Learning rate schedule visualization saved to 'cyclic_lr_schedule.png'")
=======
    optimizer = torch.optim.AdamW(vae.parameters(), lr=1e-3)
>>>>>>> 4b324434

    # Train the VAE
    losses = train_vae(
        vae=vae,
        # use_class_weights=True,
        dataloader=train_dataloader,
        val_dataloader=val_dataloader,
        optimizer=optimizer,
        scheduler=scheduler,
        device=device,
        epochs=100,
        kld_weight=0.01,
    )

    # Evaluate the VAE
    eval_results = evaluate_vae(vae=vae, dataloader=val_dataloader, device=device)

    # Save the VAE
    save_vae(
        vae=vae, optimizer=optimizer, losses=losses, filename="models/minecraft_vae.pth"
    )

    # Generate some samples
    print("Generating samples...")
    samples = vae.sample(num_samples=5, device=device)
    print(f"Generated {len(samples)} samples of shape {samples.shape}")<|MERGE_RESOLUTION|>--- conflicted
+++ resolved
@@ -427,6 +427,41 @@
     return total_loss, recon_loss, kld_loss
 
 
+def plot_lr_schedule(scheduler, num_steps):
+    """
+    Visualize the learning rate schedule.
+    
+    Args:
+        scheduler (torch.optim.lr_scheduler._LRScheduler): Learning rate scheduler
+        num_steps (int): Number of steps to visualize
+    """
+    # Store original LR
+    original_lrs = []
+    for param_group in scheduler.optimizer.param_groups:
+        original_lrs.append(param_group['lr'])
+    
+    # Get learning rates for each step
+    lrs = []
+    for i in range(num_steps):
+        lrs.append(scheduler.get_last_lr()[0])
+        scheduler.step()
+    
+    # Reset scheduler and optimizer to original state
+    for i, param_group in enumerate(scheduler.optimizer.param_groups):
+        param_group['lr'] = original_lrs[i]
+    scheduler.base_lrs = [original_lrs[0]]  # Reset base_lrs
+    
+    # Plot learning rates
+    plt.figure(figsize=(10, 5))
+    plt.plot(lrs)
+    plt.xlabel('Step')
+    plt.ylabel('Learning Rate')
+    plt.title('CyclicLR Schedule')
+    plt.grid(True)
+    plt.savefig('cyclic_lr_schedule.png')
+    plt.close()
+
+
 def train_vae(
     vae,
     dataloader,
@@ -494,6 +529,9 @@
             # Step the scheduler if provided
             if scheduler is not None:
                 scheduler.step()
+                # Update progress bar to show current learning rate
+                current_lr = scheduler.get_last_lr()[0]
+                progress_bar.set_postfix({"loss": f"{loss.item():.4f}", "lr": f"{current_lr:.6f}"})
 
             # Calculate accuracy
             with torch.no_grad():
@@ -514,18 +552,14 @@
                 else 0
             )
 
-            # Include current learning rate in progress bar if scheduler is used
-            postfix_dict = {
-                "loss": epoch_loss / (progress_bar.n + 1),
-                "recon_loss": epoch_recon_loss / (progress_bar.n + 1),
-                "kld_loss": epoch_kld_loss / (progress_bar.n + 1),
-                "acc": current_accuracy,
-            }
-            
-            if scheduler is not None:
-                postfix_dict["lr"] = scheduler.get_last_lr()[0]
-                
-            progress_bar.set_postfix(postfix_dict)
+            progress_bar.set_postfix(
+                {
+                    "loss": epoch_loss / (progress_bar.n + 1),
+                    "recon_loss": epoch_recon_loss / (progress_bar.n + 1),
+                    "kld_loss": epoch_kld_loss / (progress_bar.n + 1),
+                    "acc": current_accuracy,
+                }
+            )
 
         # Calculate average losses and accuracy
         avg_loss = epoch_loss / len(dataloader)
@@ -591,33 +625,6 @@
     return losses
 
 
-def plot_lr_schedule(scheduler, num_iterations):
-    """
-    Plot the learning rate schedule for visualization.
-    
-    Args:
-        scheduler (torch.optim.lr_scheduler._LRScheduler): Learning rate scheduler
-        num_iterations (int): Number of iterations to plot
-    """
-    lrs = []
-    for _ in range(num_iterations):
-        lrs.append(scheduler.get_last_lr()[0])
-        scheduler.step()
-    
-    plt.figure(figsize=(10, 5))
-    plt.plot(lrs)
-    plt.xlabel('Iterations')
-    plt.ylabel('Learning Rate')
-    plt.title('CyclicLR Schedule')
-    plt.grid(True)
-    plt.savefig('cyclic_lr_schedule.png')
-    plt.close()
-    
-    # Reset scheduler
-    scheduler.last_epoch = -1
-    scheduler.step()
-
-
 def evaluate_vae(
     vae,
     dataloader,
@@ -799,9 +806,8 @@
     ).to(device)
 
     # Create optimizer
-<<<<<<< HEAD
-    optimizer = torch.optim.Adam(vae.parameters(), lr=1e-3)
-    
+    optimizer = torch.optim.AdamW(vae.parameters(), lr=1e-3)
+
     # Create CyclicLR scheduler
     # Using triangular2 mode which reduces the amplitude by half each cycle
     # This is often more performant for neural networks
@@ -812,16 +818,13 @@
         max_lr=5e-3,   # Upper learning rate boundary
         step_size_up=step_size_up,
         mode='triangular2',  # Triangular cycle with amplitude halved each time
-        cycle_momentum=False  # Adam doesn't use momentum
+        cycle_momentum=False  # AdamW doesn't use momentum
     )
-    
+
     # Visualize the learning rate schedule for one cycle
     print("Generating learning rate schedule visualization...")
     plot_lr_schedule(scheduler, step_size_up * 2)  # Plot for one complete cycle
     print("Learning rate schedule visualization saved to 'cyclic_lr_schedule.png'")
-=======
-    optimizer = torch.optim.AdamW(vae.parameters(), lr=1e-3)
->>>>>>> 4b324434
 
     # Train the VAE
     losses = train_vae(
@@ -830,10 +833,10 @@
         dataloader=train_dataloader,
         val_dataloader=val_dataloader,
         optimizer=optimizer,
-        scheduler=scheduler,
         device=device,
         epochs=100,
         kld_weight=0.01,
+        scheduler=scheduler,
     )
 
     # Evaluate the VAE
