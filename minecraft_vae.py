--- conflicted
+++ resolved
@@ -1271,11 +1271,7 @@
 
                 # Calculate current accuracy for progress bar
                 current_accuracy = correct_sum / mask_sum if mask_sum > 0 else 0
-<<<<<<< HEAD
-
-=======
-                
->>>>>>> 2d015d24
+
                 # Update progress bar with detailed metrics
                 if scheduler is not None:
                     current_lr = scheduler.get_last_lr()[0]
@@ -1285,11 +1281,7 @@
                             "recon_loss": f"{recon_loss_value:.4f}",
                             "kld_loss": f"{kld_loss_value:.4f}",
                             "acc": f"{current_accuracy:.4f}",
-<<<<<<< HEAD
                             "lr": f"{current_lr:.6f}",
-=======
-                            "lr": f"{current_lr:.6f}"
->>>>>>> 2d015d24
                         }
                     )
                 else:
@@ -1298,11 +1290,7 @@
                             "loss": f"{loss_value:.4f}",
                             "recon_loss": f"{recon_loss_value:.4f}",
                             "kld_loss": f"{kld_loss_value:.4f}",
-<<<<<<< HEAD
                             "acc": f"{current_accuracy:.4f}",
-=======
-                            "acc": f"{current_accuracy:.4f}"
->>>>>>> 2d015d24
                         }
                     )
 
@@ -1363,15 +1351,10 @@
 
             # Calculate elapsed time for the epoch
             epoch_elapsed_time = time.time() - epoch_start_time
-<<<<<<< HEAD
 
             print(
                 f"Epoch {epoch + 1}/{epochs} completed in {epoch_elapsed_time:.2f} seconds:"
             )
-=======
-            
-            print(f"Epoch {epoch + 1}/{epochs} completed in {epoch_elapsed_time:.2f} seconds:")
->>>>>>> 2d015d24
             print(f"  Train Loss: {avg_loss:.4f}")
             print(f"  Train Reconstruction Loss: {avg_recon_loss:.4f}")
             print(f"  Train KLD Loss: {avg_kld_loss:.4f}")
@@ -1394,13 +1377,9 @@
                 )
 
                 # Print validation results with elapsed time
-<<<<<<< HEAD
                 print(
                     f"  Val Loss: {val_results['loss']:.4f} (completed in {val_results['elapsed_time']:.2f} seconds)"
                 )
-=======
-                print(f"  Val Loss: {val_results['loss']:.4f} (completed in {val_results['elapsed_time']:.2f} seconds)")
->>>>>>> 2d015d24
                 print(f"  Val Reconstruction Loss: {val_results['recon_loss']:.4f}")
                 print(f"  Val KLD Loss: {val_results['kld_loss']:.4f}")
                 print(
@@ -1596,20 +1575,6 @@
             # Update metrics
             total_correct += correct_sum
             total_valid_positions += mask_sum
-<<<<<<< HEAD
-
-            # Update progress bar with detailed metrics
-            if verbose:
-                current_accuracy = correct_sum / mask_sum if mask_sum > 0 else 0
-                progress_bar.set_postfix(
-                    {
-                        "loss": f"{loss_value:.4f}",
-                        "recon_loss": f"{recon_loss_value:.4f}",
-                        "kld_loss": f"{kld_loss_value:.4f}",
-                        "acc": f"{current_accuracy:.4f}",
-                    }
-                )
-=======
             
             # Update progress bar with detailed metrics
             if verbose:
@@ -1620,7 +1585,6 @@
                     "kld_loss": f"{kld_loss_value:.4f}",
                     "acc": f"{current_accuracy:.4f}"
                 })
->>>>>>> 2d015d24
 
             # Store samples for visualization (only if needed)
             if i < num_samples and num_samples > 0:
