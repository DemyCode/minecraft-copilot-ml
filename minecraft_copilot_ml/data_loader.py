--- conflicted
+++ resolved
@@ -3,21 +3,14 @@
 import os
 import re
 from pathlib import Path
-<<<<<<< HEAD
-from typing import Dict, List, Tuple
-=======
 from typing import Callable, Dict, List, Set, Tuple
->>>>>>> 6284b6db
 
 import litemapy  # type: ignore
 import nbtlib  # type: ignore
 import numpy as np
 from loguru import logger
-<<<<<<< HEAD
 from torch.utils.data import Dataset
-=======
 from tqdm import tqdm
->>>>>>> 6284b6db
 
 from minecraft_copilot_ml.minecraft_pre_flattening_id import default_palette
 
@@ -45,13 +38,10 @@
     "1924.schematic",
     "785.schematic",
     "4178.schematic",
-<<<<<<< HEAD
-=======
     "19231.schematic",
     "13942.schematic",
     "4766.schematic",
     "10380.schematic",
->>>>>>> 6284b6db
 ]
 
 
@@ -181,15 +171,12 @@
     )
 
 
-<<<<<<< HEAD
 class MinecraftSchematicsDataset(Dataset):
     def __init__(
         self,
         schematics_list_files: List[str],
-        unique_blocks_dict: Dict[str, int],
     ) -> None:
         self.schematics_list_files = schematics_list_files
-        self.unique_blocks_dict = unique_blocks_dict
 
     def __len__(self) -> int:
         return len(self.schematics_list_files)
@@ -224,7 +211,8 @@
             random_roll_z_value : random_roll_z_value + minimum_depth,
         ] = True
         return block_map, noisy_block_map, mask
-=======
+
+
 def list_schematic_files_in_folder(path_to_schematics: str) -> list[str]:
     schematics_list_files = []
     tqdm_os_walk = tqdm(os.walk(path_to_schematics), smoothing=0)
@@ -266,5 +254,4 @@
     unique_counts_coefficients = unique_counts_coefficients - unique_counts_coefficients.min()
     unique_counts_coefficients = unique_counts_coefficients / unique_counts_coefficients.max()
     unique_counts_coefficients = unique_counts_coefficients + 1
-    return unique_blocks_dict, unique_counts_coefficients, loaded_schematic_files
->>>>>>> 6284b6db
+    return unique_blocks_dict, unique_counts_coefficients, loaded_schematic_files