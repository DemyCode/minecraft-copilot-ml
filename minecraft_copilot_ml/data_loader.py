# flake8: noqa: E203
import gc
import os
import re
from pathlib import Path
from typing import Callable, Dict, List, Set, Tuple

import litemapy  # type: ignore
import nbtlib  # type: ignore
import numpy as np
from loguru import logger
from torch.utils.data import Dataset
from tqdm import tqdm

from minecraft_copilot_ml.minecraft_pre_flattening_id import default_palette

list_of_forbidden_files = [
    "243.schematic",
    "9171.schematic",
    "7519.schematic",
    "5381.schematic",
    "5984.schematic",
    "10189.schematic",
    "592.schematic",
    "14281.schematic",
    "12188.schematic",
    "8197.schematic",
    "576.schematic",
    "3322.schematic",
    "13197.schematic",
    "15716.schem",
    "11351.schematic",
    "11314.schematic",
    "14846.schem",
    "13441.schematic",
    "15111.schem",
    "452.schematic",
    "1924.schematic",
    "785.schematic",
    "4178.schematic",
    "19231.schematic",
    "13942.schematic",
    "4766.schematic",
    "10380.schematic",
    "12695.schematic"
]


def create_noisy_block_map(
    block_map: np.ndarray,
<<<<<<< HEAD
) -> np.ndarray:
    random_percentage = np.random.random()
    random_indices_from_focused_block_map = np.random.choice(
        np.arange(block_map.size), replace=False, size=int(block_map.size * random_percentage)
    )
    unraveled_indices = np.unravel_index(random_indices_from_focused_block_map, block_map.shape)
    returned_block_map = block_map.copy()
    returned_block_map[unraveled_indices] = "minecraft:air"
    return returned_block_map
=======
) -> Tuple[np.ndarray, Tuple[int, int, int, int, int, int]]:
    x_start = np.random.randint(0, block_map.shape[0] - 1) if block_map.shape[0] > 1 else 0
    y_start = np.random.randint(0, block_map.shape[1] - 1) if block_map.shape[1] > 1 else 0
    z_start = np.random.randint(0, block_map.shape[2] - 1) if block_map.shape[2] > 1 else 0
    x_end = np.random.randint(x_start + 1, block_map.shape[0]) if block_map.shape[0] > 1 else 1
    y_end = np.random.randint(y_start + 1, block_map.shape[1]) if block_map.shape[1] > 1 else 1
    z_end = np.random.randint(z_start + 1, block_map.shape[2]) if block_map.shape[2] > 1 else 1
    result_block_map = block_map.copy()
    result_block_map[x_start:x_end, y_start:y_end, z_start:z_end] = "minecraft:air"
    return result_block_map, (
        x_start,
        y_start,
        z_start,
        x_end - x_start,
        y_end - y_start,
        z_end - z_start,
    )
>>>>>>> fd6ccbc4


def litematic_to_numpy_minecraft_map(
    litematic_file: str,
) -> np.ndarray:
    nbt_loaded = litemapy.Schematic.load(litematic_file)
    regions = nbt_loaded.regions
    first_region = regions[list(regions.keys())[0]]
    reg = first_region
    # Print out the basic shape
    numpy_map = np.zeros((len(reg.xrange()), len(reg.yrange()), len(reg.zrange())), dtype=object)
    for x, i in zip(reg.xrange(), range(len(reg.xrange()))):
        for y, j in zip(reg.yrange(), range(len(reg.yrange()))):
            for z, k in zip(reg.zrange(), range(len(reg.zrange()))):
                b = reg.getblock(x, y, z)
                numpy_map[i, j, k] = b.blockid
    return numpy_map


def schematic_to_numpy_minecraft_map(
    nbt_file: str,
    gzipped: bool = True,
) -> np.ndarray:
    res = nbtlib.load(nbt_file, gzipped=gzipped, byteorder="big")
    if "Palette" in res:
        palette = {int(value): key for key, value in res["Palette"].unpack().items()}
        palette = {key: re.sub(r"\[.*\]", "", value) for key, value in palette.items()}
    else:
        palette = default_palette
    if "BlockData" in res:
        block_data = res["BlockData"]
    elif "Blocks" in res:
        block_data = res["Blocks"]
    else:
        raise Exception(f"Could not find Blocks or BlockData in {nbt_file}. Known keys: {res.keys()}")
    block_map = np.asarray(block_data).reshape(res["Height"], res["Length"], res["Width"])
    block_map = np.vectorize(palette.get)(block_map)
    return block_map


def nbt_to_numpy_minecraft_map(
    nbt_file: str,
) -> np.ndarray:
    gc.collect()
    if any([Path(nbt_file).parts[-1] == x for x in list_of_forbidden_files]):
        raise Exception(
            f"File {nbt_file} is forbidden. Skipping. If this file is here it is because it generates a SIGKILL."
        )
    from functools import partial

    function_to_file: List[Callable[[str], np.ndarray]] = [
        litematic_to_numpy_minecraft_map,
        partial(schematic_to_numpy_minecraft_map, gzipped=True),
        partial(schematic_to_numpy_minecraft_map, gzipped=False),
    ]
    if nbt_file.endswith(".litematic"):
        function_to_file = [
            litematic_to_numpy_minecraft_map,
            partial(schematic_to_numpy_minecraft_map, gzipped=True),
            partial(schematic_to_numpy_minecraft_map, gzipped=False),
        ]
    if nbt_file.endswith(".schematic") or nbt_file.endswith(".schem"):
        function_to_file = [
            partial(schematic_to_numpy_minecraft_map, gzipped=True),
            partial(schematic_to_numpy_minecraft_map, gzipped=False),
            litematic_to_numpy_minecraft_map,
        ]
    final_exception = None
    for function in function_to_file:
        try:
            return function(nbt_file)
        except Exception as e:
            logger.warning(f"Could not load {nbt_file} with {function}")
            final_exception = e
    logger.exception(final_exception)
    raise Exception(f"Could not load {nbt_file}")


def get_random_block_map_and_mask_coordinates(
    minecraft_map: np.ndarray,
    sliding_window_width: int,
    sliding_window_height: int,
    sliding_window_depth: int,
) -> Tuple[np.ndarray, Tuple[int, int, int, int, int, int]]:
    block_map = np.full(
        (sliding_window_width, sliding_window_height, sliding_window_depth), "minecraft:air", dtype=object
    )
    minimum_width = min(sliding_window_width, minecraft_map.shape[0])
    minimum_height = min(sliding_window_height, minecraft_map.shape[1])
    minimum_depth = min(sliding_window_depth, minecraft_map.shape[2])
    x_start = np.random.randint(0, minecraft_map.shape[0] - minimum_width + 1)
    y_start = np.random.randint(0, minecraft_map.shape[1] - minimum_height + 1)
    z_start = np.random.randint(0, minecraft_map.shape[2] - minimum_depth + 1)
    x_end = x_start + minimum_width
    y_end = y_start + minimum_height
    z_end = z_start + minimum_depth
    random_roll_x_value = np.random.randint(0, sliding_window_width - minimum_width + 1)
    random_roll_y_value = np.random.randint(0, sliding_window_height - minimum_height + 1)
    random_roll_z_value = np.random.randint(0, sliding_window_depth - minimum_depth + 1)
    block_map[
        random_roll_x_value : random_roll_x_value + minimum_width,
        random_roll_y_value : random_roll_y_value + minimum_height,
        random_roll_z_value : random_roll_z_value + minimum_depth,
    ] = minecraft_map[x_start:x_end, y_start:y_end, z_start:z_end]
    return block_map, (
        random_roll_x_value,
        random_roll_y_value,
        random_roll_z_value,
        minimum_width,
        minimum_height,
        minimum_depth,
    )


MinecraftSchematicsDatasetItemType = Tuple[np.ndarray, np.ndarray, np.ndarray, np.ndarray]


class MinecraftSchematicsDataset(Dataset):
    def __init__(
        self,
        schematics_list_files: List[str],
    ) -> None:
        self.schematics_list_files = schematics_list_files

    def __len__(self) -> int:
        return len(self.schematics_list_files)

    def __getitem__(self, idx: int) -> MinecraftSchematicsDatasetItemType:
        nbt_file = self.schematics_list_files[idx]
        numpy_minecraft_map = nbt_to_numpy_minecraft_map(nbt_file)
        block_map, (
            random_roll_x_value,
            random_y_height_value,
            random_roll_z_value,
            minimum_width,
            minimum_height,
            minimum_depth,
        ) = get_random_block_map_and_mask_coordinates(numpy_minecraft_map, 16, 16, 16)
        focused_block_map = block_map[
            random_roll_x_value : random_roll_x_value + minimum_width,
            random_y_height_value : random_y_height_value + minimum_height,
            random_roll_z_value : random_roll_z_value + minimum_depth,
        ]
        result_block_map, (
            noisy_x_start,
            noisy_y_start,
            noisy_z_start,
            noisy_x_width,
            noisy_y_height,
            noisy_z_depth,
        ) = create_noisy_block_map(focused_block_map)
        noisy_block_map = block_map.copy()
        noisy_block_map[
            random_roll_x_value : random_roll_x_value + minimum_width,
            random_y_height_value : random_y_height_value + minimum_height,
            random_roll_z_value : random_roll_z_value + minimum_depth,
        ] = result_block_map
        mask = np.zeros((16, 16, 16), dtype=bool)
        mask[
            random_roll_x_value : random_roll_x_value + minimum_width,
            random_y_height_value : random_y_height_value + minimum_height,
            random_roll_z_value : random_roll_z_value + minimum_depth,
        ] = True
        loss_mask = np.ones((16, 16, 16), dtype=int)
        loss_mask[
            random_roll_x_value + noisy_x_start : random_roll_x_value + noisy_x_start + noisy_x_width,
            random_y_height_value + noisy_y_start : random_y_height_value + noisy_y_start + noisy_y_height,
            random_roll_z_value + noisy_z_start : random_roll_z_value + noisy_z_start + noisy_z_depth,
        ] = 2
        return block_map, noisy_block_map, mask, loss_mask


def list_schematic_files_in_folder(path_to_schematics: str) -> list[str]:
    schematics_list_files = []
    tqdm_os_walk = tqdm(os.walk(path_to_schematics), smoothing=0)
    for dirpath, _, filenames in tqdm_os_walk:
        for filename in filenames:
            tqdm_os_walk.set_description(desc=f"Found {filename}")
            schematics_list_files.append(os.path.join(dirpath, filename))
    logger.info(f"Found {len(schematics_list_files)} schematics files.")
    return schematics_list_files


def get_working_files_and_unique_blocks_and_counts(
    schematics_list_files: list[str],
) -> Tuple[Dict[str, int], np.ndarray, list[str]]:
    unique_blocks: Set[str] = set()
    unique_counts: Dict[str, int] = {}
    loaded_schematic_files: List[str] = []
    tqdm_list_files = tqdm(schematics_list_files, smoothing=0)
    for nbt_file in tqdm_list_files:
        tqdm_list_files.set_description(f"Processing {nbt_file}")
        try:
            numpy_minecraft_map = nbt_to_numpy_minecraft_map(nbt_file)
            unique_blocks_in_map, unique_counts_in_map = np.unique(numpy_minecraft_map, return_counts=True)
            for block, count in zip(unique_blocks_in_map, unique_counts_in_map):
                if block not in unique_counts:
                    unique_counts[block] = 0
                unique_counts[block] += count
            for block in unique_blocks_in_map:
                if block not in unique_blocks:
                    logger.info(f"Found new block: {block}")
            unique_blocks = unique_blocks.union(unique_blocks_in_map)
            loaded_schematic_files.append(nbt_file)
        except Exception as e:
            logger.error(f"Could not load {nbt_file}")
            logger.exception(e)
            continue
    unique_blocks_dict = {block: idx for idx, block in enumerate(unique_blocks)}
    unique_counts_coefficients = np.array([unique_counts[block] for block in unique_blocks_dict])
    unique_counts_coefficients = unique_counts_coefficients - unique_counts_coefficients.min()
    unique_counts_coefficients = unique_counts_coefficients / unique_counts_coefficients.max()
    unique_counts_coefficients = unique_counts_coefficients + 1
    return unique_blocks_dict, unique_counts_coefficients, loaded_schematic_files<|MERGE_RESOLUTION|>--- conflicted
+++ resolved
@@ -42,13 +42,12 @@
     "13942.schematic",
     "4766.schematic",
     "10380.schematic",
-    "12695.schematic"
+    "12695.schematic",
 ]
 
 
 def create_noisy_block_map(
     block_map: np.ndarray,
-<<<<<<< HEAD
 ) -> np.ndarray:
     random_percentage = np.random.random()
     random_indices_from_focused_block_map = np.random.choice(
@@ -58,25 +57,6 @@
     returned_block_map = block_map.copy()
     returned_block_map[unraveled_indices] = "minecraft:air"
     return returned_block_map
-=======
-) -> Tuple[np.ndarray, Tuple[int, int, int, int, int, int]]:
-    x_start = np.random.randint(0, block_map.shape[0] - 1) if block_map.shape[0] > 1 else 0
-    y_start = np.random.randint(0, block_map.shape[1] - 1) if block_map.shape[1] > 1 else 0
-    z_start = np.random.randint(0, block_map.shape[2] - 1) if block_map.shape[2] > 1 else 0
-    x_end = np.random.randint(x_start + 1, block_map.shape[0]) if block_map.shape[0] > 1 else 1
-    y_end = np.random.randint(y_start + 1, block_map.shape[1]) if block_map.shape[1] > 1 else 1
-    z_end = np.random.randint(z_start + 1, block_map.shape[2]) if block_map.shape[2] > 1 else 1
-    result_block_map = block_map.copy()
-    result_block_map[x_start:x_end, y_start:y_end, z_start:z_end] = "minecraft:air"
-    return result_block_map, (
-        x_start,
-        y_start,
-        z_start,
-        x_end - x_start,
-        y_end - y_start,
-        z_end - z_start,
-    )
->>>>>>> fd6ccbc4
 
 
 def litematic_to_numpy_minecraft_map(
